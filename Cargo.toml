[package]
name = "rusk-vm"
version = "0.1.1"
authors = ["Kristoffer Ström <kristoffer@dusk.network>"]
edition = "2018"

[dependencies]
wasmi = "0.6.0"
wasmi-validation = "0.3"
parity-wasm = "0.41"
pwasm-utils = "0.12.0"
signatory = "0.18"
signatory-dalek = "0.18"
blake2-rfc = "0.2"
failure = "0.1"
serde = "1.0"
kelvin = "0.9"
kelvin-radix = "0.5"
fermion = "0.2"
lazy_static = "1.4"
parking_lot = "0.10"
threshold_crypto_ce = "0.4"

dusk-abi = { path = "./dusk-abi" }
<<<<<<< HEAD
#phoenix = { git = "ssh://git@github.com/dusk-network/phoenix.git" }
#phoenix-abi = { git = "ssh://git@github.com/dusk-network/phoenix-abi.git" }
=======
phoenix = { git = "ssh://git@github.com/dusk-network/phoenix.git", branch = "fix-proto" }
phoenix-abi = { git = "ssh://git@github.com/dusk-network/phoenix-abi.git", branch = "demo" }
>>>>>>> 378ee391

# UNCOMMENT for local development
phoenix-abi = { path="../phoenix-abi" }
phoenix = { path="../phoenix" }

[dev-dependencies]
tempfile = "*"
criterion = "0.3"

default_account = { path = "tests/contracts/default_account/wasm" }
factorial = { path = "tests/contracts/factorial/wasm" }
transfer = { path = "tests/contracts/transfer/wasm" }
fee = { path = "tests/contracts/fee/wasm" }

[[bench]]
sample_size = 10
name = "factorial"
harness = false<|MERGE_RESOLUTION|>--- conflicted
+++ resolved
@@ -22,13 +22,8 @@
 threshold_crypto_ce = "0.4"
 
 dusk-abi = { path = "./dusk-abi" }
-<<<<<<< HEAD
 #phoenix = { git = "ssh://git@github.com/dusk-network/phoenix.git" }
 #phoenix-abi = { git = "ssh://git@github.com/dusk-network/phoenix-abi.git" }
-=======
-phoenix = { git = "ssh://git@github.com/dusk-network/phoenix.git", branch = "fix-proto" }
-phoenix-abi = { git = "ssh://git@github.com/dusk-network/phoenix-abi.git", branch = "demo" }
->>>>>>> 378ee391
 
 # UNCOMMENT for local development
 phoenix-abi = { path="../phoenix-abi" }
